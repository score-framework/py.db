# Copyright © 2015 STRG.AT GmbH, Vienna, Austria
#
# This file is part of the The SCORE Framework.
#
# The SCORE Framework and all its parts are free software: you can redistribute
# them and/or modify them under the terms of the GNU Lesser General Public
# License version 3 as published by the Free Software Foundation which is in the
# file named COPYING.LESSER.txt.
#
# The SCORE Framework and all its parts are distributed without any WARRANTY;
# without even the implied warranty of MERCHANTABILITY or FITNESS FOR A
# PARTICULAR PURPOSE. For more details see the GNU Lesser General Public
# License.
#
# If you have not received a copy of the GNU Lesser General Public License see
# http://www.gnu.org/licenses/.
#
# The License-Agreement realised between you as Licensee and STRG.AT GmbH as
# Licenser including the issue of its valid conclusion and its pre- and
# post-contractual effects is governed by the laws of Austria. Any disputes
# concerning this License-Agreement including the issue of its valid conclusion
# and its pre- and post-contractual effects are exclusively decided by the
# competent court, in whose district STRG.AT GmbH has its registered seat, at
# the discretion of STRG.AT GmbH also the competent court, in whose district the
# Licensee has his registered seat, an establishment or assets.

from ._init import init, ConfiguredDbModule, engine_from_config
from ._conf import create_base
from .helpers import (IdType, cls2tbl, tbl2cls, create_collection_class,
                      create_relationship_class)

from .dataloader import load_yaml, load_url, load_data, DataLoaderException
from .dbenum import Enum
<<<<<<< HEAD
from .alembic import *
from ._sa_stmt import (
    DropInheritanceTrigger, CreateInheritanceTrigger,
    generate_create_inheritance_view_statement,
    generate_drop_inheritance_view_statement)


defaults = {
    'base': None,
    'destroyable': False,
    'ctx.member': 'db',
}


def init(confdict, ctx_conf=None):
    """
    Initializes this module acoording to :ref:`our module initialization
    guidelines <module_initialization>` with the following configuration keys:

    :confkey:`sqlalchemy.*`
        All configuration values under this key will be passed to
        :func:`engine_from_config`, which in turn calls
        :func:`sqlalchemy.create_engine` with these configuration values as
        keyword arguments. Usually the following is sufficient::

            sqlalchemy.url = postgresql://dbuser@localhost/projname

    :confkey:`base` :faint:`[default=None]`
        The dotted python path to the :ref:`base class <db_base>` to
        configure. See :func:`parse_dotted_path` for the syntax.

    :confkey:`destroyable` :faint:`[default=False]`
        Whether destructive operations may be performed on the database. This
        value prevents accidental deletion of important data on live servers.

    :confkey:`ctx.member` :faint:`[default=db]`
        The name of the :term:`context member`, that should be registered with
        the configured :mod:`score.ctx` module (if there is one). The default
        value allows you to always access a valid session within a
        :class:`score.ctx.Context` like this:

        >>> ctx.db.query(User).first()

        Providing the special value 'None' will disable registration of the
        context member, even if a configured :mod:`ctx module <score.ctx>` was
        provided.

    This function will initialize an sqlalchemy
    :ref:`Engine <sqlalchemy:engines_toplevel>` and the provided
    :ref:`base class <db_base>`.

    """
    conf = dict(defaults.items())
    conf.update(confdict)
    engine = engine_from_config(conf)
    Base = None
    if 'base' in conf:
        Base = parse_dotted_path(conf['base'])
        Base.metadata.bind = engine
    if ctx_conf:
        zope_tx = ZopeTransactionExtension(
            transaction_manager=ctx_conf.tx_manager)
    else:
        zope_tx = ZopeTransactionExtension()
    db_conf = ConfiguredDbModule(engine, Base, parse_bool(conf['destroyable']))
    db_conf.Session = sessionmaker(db_conf, extension=zope_tx, bind=engine)
    if ctx_conf and conf['ctx.member'] not in (None, 'None'):
        ctx_conf.register(conf['ctx.member'], lambda ctx: db_conf.Session())
    return db_conf


def engine_from_config(config):
    """
    A wrapper around :func:`sqlalchemy.engine_from_config`, that converts
    certain configuration values. Currently, the following configurations are
    processed:

    - ``sqlalchemy.echo`` (using :func:`score.init.parse_bool`)
    - ``sqlalchemy.echo_pool`` (using :func:`score.init.parse_bool`)
    - ``sqlalchemy.case_sensitive`` (using :func:`score.init.parse_bool`)
    - ``sqlalchemy.module`` (using :func:`score.init.parse_dotted_path`)
    - ``sqlalchemy.poolclass`` (using :func:`score.init.parse_dotted_path`)
    - ``sqlalchemy.pool`` (using :func:`score.init.parse_call`)
    - ``sqlalchemy.pool_size`` (converted to `int`)
    - ``sqlalchemy.pool_recycle`` (converted to `int`)
    """
    if 'sqlalchemy.echo' in config:
        config['sqlalchemy.echo'] = parse_bool(config['sqlalchemy.echo'])
    if 'sqlalchemy.echo_pool' in config:
        config['sqlalchemy.echo_pool'] = \
            parse_bool(config['sqlalchemy.echo_pool'])
    if 'sqlalchemy.case_sensitive' in config:
        config['sqlalchemy.case_sensitive'] = \
            parse_bool(config['sqlalchemy.case_sensitive'])
    if 'sqlalchemy.module' in config:
        config['sqlalchemy.module'] = \
            parse_dotted_path(config['sqlalchemy.module'])
    if 'sqlalchemy.poolclass' in config:
        config['sqlalchemy.poolclass'] = \
            parse_dotted_path(config['sqlalchemy.poolclass'])
    if 'sqlalchemy.pool' in config:
        config['sqlalchemy.pool'] = parse_call(config['sqlalchemy.pool'])
    if 'sqlalchemy.pool_size' in config:
        config['sqlalchemy.pool_size'] = \
            int(config['sqlalchemy.pool_size'])
    if 'sqlalchemy.pool_recycle' in config:
        config['sqlalchemy.pool_recycle'] = \
            int(config['sqlalchemy.pool_recycle'])
    return sa.engine_from_config(config)


class ConfiguredDbModule(ConfiguredModule):
    """
    This module's :class:`configuration class
    <score.init.ConfiguredModule>`.
    """

    def __init__(self, engine, Base, destroyable):
        super().__init__(__package__)
        self.engine = engine
        self.Base = Base
        self.destroyable = destroyable

    def create(self):
        """
        Generates all necessary tables, views and sequences.
        """
        # This method could in theory be implemented by calling
        # self.Base.metadata.create_all()
        # In practice, though, SQLAlchemy might choos to create tables of
        # subclasses before their parent classes (observed on an sqlite
        # database), in which case our views and triggers would reference tables
        # which do not exist yet.
        # That's why we create the tables level by level, starting with those
        # that don't have a parent table and moving downward the hierarchy chain
        classes = [cls for cls in self.Base.__subclasses__()
                   if cls.__score_db__['parent'] is None]
        while classes:
            self.Base.metadata.create_all(
                tables=map(lambda cls: cls.__table__, classes))
            classes = [sub for cls in classes for sub in cls.__subclasses__()]
        # create remaining classes
        self.Base.metadata.create_all()

    def destroy(self, session=None):
        """
        .. note::
            This function currently only works on postgresql and sqlite
            databases.

        Drops everything in the database – tables, views, sequences, etc.
        This function will not execute if the database configuration was not
        explicitly set to be *destroyable*.
        """
        assert self.destroyable
        if self.engine.dialect.name == 'postgresql':
            from .pg import destroy
        elif self.engine.dialect.name == 'sqlite':
            from .sqlite import destroy
        else:
            raise Exception('Can only destroy sqlite and postgresql databases')
        if session is None:
            session = self.Session()
        destroy(session, self.destroyable)


class ConfigurationError(Exception):
    pass


def create_base():
    """
    Returns a :ref:`base class <db_base>` for database access objects.
    """

    Base = None

    class _BaseMeta(DeclarativeMeta):
        """
        Metaclass for the created :class:`.Base` class.
        """

        def __init__(cls, classname, bases, attrs):
            """
            Normalizes configuration values of new database classes.
            """
            if Base is not None:
                _BaseMeta.set_config(cls, classname, bases, attrs)
                _BaseMeta.set_tablename(cls, classname, bases, attrs)
                _BaseMeta.configure_inheritance(cls, classname, bases, attrs)
                _BaseMeta.set_id(cls, classname, bases, attrs)
            DeclarativeMeta.__init__(cls, classname, bases, attrs)
            if Base is not None:
                event.listen(cls.__table__, "after_create", Base._after_create)

        def _after_create(self, target, connection, **kw):
            """
            Sqlalchemy event listener that creates all associated views and
            triggers after a table is created.
            """
            def find_class(cls, parent_tables):
                if cls.__table__ == target:
                    return cls, parent_tables
                parent_tables = parent_tables + [cls.__table__]
                for subclass in cls.__subclasses__():
                    result = find_class(subclass, parent_tables)
                    if result:
                        return result
            for subclass in Base.__subclasses__():
                result = find_class(subclass, [])
                if result:
                    break
            if not result:
                return
            class_, parent_tables = result
            dropview = generate_drop_inheritance_view_statement(class_)
            droptrigger = DropInheritanceTrigger(class_.__table__)
            if len(parent_tables) > 0:
                inheritancetrigger = CreateInheritanceTrigger(class_.__table__,
                                                              parent_tables[-1])
            connection.execute(dropview)
            connection.execute(droptrigger)
            if class_.__score_db__['inheritance'] is not None:
                createview = generate_create_inheritance_view_statement(class_)
                connection.execute(createview)
            if len(parent_tables) > 0:
                connection.execute(inheritancetrigger)

        def set_config(cls, classname, bases, attrs):
            """
            Sets the class' __score_db__ value with the computed configuration.
            This dict will contain the following values at the end of this
            function:

            - parent: the parent class in the inheritance hierarchy towards
              Base.
            - inheritance: the inheritance type
            - type_name: name of this type in the database, as stored in the
              type_column.
            - type_column: name of the column containing the type_name
            """
            cfg = {}
            if '__score_db__' in attrs:
                cfg = attrs['__score_db__']
            cfg['base'] = Base
            # determine base class
            cfg['parent'] = None
            for base in bases:
                if base != Base and issubclass(base, Base):
                    if cfg['parent'] is not None:
                        raise ConfigurationError(
                            'Multiple parent classes in %s' % classname)
                    cfg['parent'] = base
            parent = cfg['parent']
            # configure inheritance
            if parent is not None:
                # this is a sub-class of another class that should
                # already have the 'polymorphic_on' configuration.
                inheritance = parent.__score_db__['inheritance']
                if inheritance is None:
                    raise ConfigurationError(
                        'Parent table of %s does not support inheritance' %
                        classname)
                if 'inheritance' not in cfg:
                    cfg['inheritance'] = inheritance
                elif cfg['inheritance'] != inheritance:
                    raise ConfigurationError(
                        'Cannot change inheritance type of %s in subclass %s' %
                        (parent.__name__, classname))
            elif 'inheritance' not in cfg:
                cfg['inheritance'] = 'joined-table'
            else:
                valid = ('single-table', 'joined-table', None)
                if cfg['inheritance'] not in valid:
                    raise ConfigurationError(
                        'Invalid inheritance configuration "%s"' % cfg['inheritance'])
            # configure type_column
            if 'type_column' not in cfg:
                if '__mapper_args__' in attrs and 'polymorphic_on' in attrs['__mapper_args__']:
                    cfg['type_column'] = attrs['__mapper_args__']['polymorphic_on']
                else:
                    cfg['type_column'] = '_type'
            elif '__mapper_args__' in attrs and 'polymorphic_on' in attrs['__mapper_args__']:
                raise ConfigurationError(
                        'Both sqlalchemy and score.db configured with a type column,\n'
                        'please remove one of the two configurations in %s:\n'
                        ' - __mapper_args__[polymorphic_on]\n'
                        ' - __score_db__[type_column]' % classname)
            # configure type_name
            if 'type_name' not in cfg:
                if '__mapper_args__' in attrs and 'polymorphic_identity' in attrs['__mapper_args__']:
                    cfg['type_name'] = attrs['__mapper_args__']['polymorphic_identity']
                else:
                    cfg['type_name'] = cls2tbl(classname)[1:]
            elif '__mapper_args__' in attrs and 'polymorphic_identity' in attrs['__mapper_args__']:
                raise ConfigurationError(
                        'Both sqlalchemy and score.db configured with a polymorphic identity,\n'
                        'please remove one of the two configurations in %s:\n'
                        ' - __mapper_args__[polymorphic_identity]\n'
                        ' - __score_db__[type_name]' % classname)
            # done, assign result to class
            cls.__score_db__ = cfg

        def set_tablename(cls, classname, bases, attrs):
            """
            Sets the ``__tablename__`` member for sqlalchemy. Note that this
            value might be overridden with a manual declaration in the class.
            """
            if cls.__score_db__['inheritance'] == 'single-table' and \
                    cls.__score_db__['parent'] is not None:
                # this is a sub-class of another class that should
                # already have a __tablename__ attribute.
                return
            attrs['__tablename__'] = cls2tbl(classname)
            cls.__tablename__ = attrs['__tablename__']

        def configure_inheritance(cls, classname, bases, attrs):
            """
            Sets all necessary members to make the desired inheritance
            configuration work. Will set any/all of the following attributes,
            depending on the *inheritance* configuration:

            - cls.__mapper_args__
            - cls.__mapper_args__['polymorphic_identity']
            - cls.__mapper_args__['polymorphic_on']
            - cls._type
            """
            if cls.__score_db__['inheritance'] is None:
                return
            # define cls.__mapper_args__
            if '__mapper_args__' not in attrs:
                attrs['__mapper_args__'] = {}
                cls.__mapper_args__ = attrs['__mapper_args__']
            # define cls.__mapper_args__['polymorphic_identity']
            if 'polymorphic_identity' not in cls.__mapper_args__:
                cls.__mapper_args__['polymorphic_identity'] = cls.__score_db__['type_name']
            # define cls.__mapper_args__['polymorphic_on']
            if cls.__score_db__['parent'] is not None:
                # this is a sub-class of another class that should
                # already have the 'polymorphic_on' configuration.
                return
            cls.__mapper_args__['polymorphic_on'] = cls.__score_db__['type_column']
            # define the type column we're polymorphic on
            type_attr = cls.__mapper_args__['polymorphic_on']
            if type_attr not in attrs:
                attrs[type_attr] = Column(String(100), nullable=False)
                setattr(cls, type_attr, attrs[type_attr])

        def set_id(cls, classname, bases, attrs):
            """
            Generates the ``id`` column. The column will contain a foreign key
            constraint to parent class' table, if it is not a direct descendant
            of the :ref:`base class <db_base>`.
            """
            if cls.__score_db__['inheritance'] == 'single-table' and \
                    cls.__score_db__['parent'] is not None:
                return
            if hasattr(cls, '__mapper_args__') and 'primary_key' in cls.__mapper_args__:
                return
            args = [IdType]
            kwargs = {
                'primary_key': True,
                'nullable': False,
            }
            for base in bases:
                if base != Base and issubclass(base, Base):
                    args.append(ForeignKey('%s.id' % base.__tablename__))
                    break
            attrs['id'] = Column(*args, **kwargs)
            cls.id = attrs['id']

    Base = declarative_base(metaclass=_BaseMeta)
    return Base
=======
from .alembic import _import_dummy
from ._sa_stmt import (generate_create_inheritance_view_statement,
                       generate_drop_inheritance_view_statement)

# avoid "unused variable" warnings from IDEs
_import_dummy

__all__ = (
    'init', 'ConfiguredDbModule', 'engine_from_config', 'create_base', 'IdType',
    'cls2tbl', 'tbl2cls', 'create_collection_class',
    'create_relationship_class', 'load_yaml', 'load_url', 'load_data',
    'DataLoaderException', 'Enum', 'generate_create_inheritance_view_statement',
    'generate_drop_inheritance_view_statement')
>>>>>>> eed06a3a
<|MERGE_RESOLUTION|>--- conflicted
+++ resolved
@@ -31,381 +31,6 @@
 
 from .dataloader import load_yaml, load_url, load_data, DataLoaderException
 from .dbenum import Enum
-<<<<<<< HEAD
-from .alembic import *
-from ._sa_stmt import (
-    DropInheritanceTrigger, CreateInheritanceTrigger,
-    generate_create_inheritance_view_statement,
-    generate_drop_inheritance_view_statement)
-
-
-defaults = {
-    'base': None,
-    'destroyable': False,
-    'ctx.member': 'db',
-}
-
-
-def init(confdict, ctx_conf=None):
-    """
-    Initializes this module acoording to :ref:`our module initialization
-    guidelines <module_initialization>` with the following configuration keys:
-
-    :confkey:`sqlalchemy.*`
-        All configuration values under this key will be passed to
-        :func:`engine_from_config`, which in turn calls
-        :func:`sqlalchemy.create_engine` with these configuration values as
-        keyword arguments. Usually the following is sufficient::
-
-            sqlalchemy.url = postgresql://dbuser@localhost/projname
-
-    :confkey:`base` :faint:`[default=None]`
-        The dotted python path to the :ref:`base class <db_base>` to
-        configure. See :func:`parse_dotted_path` for the syntax.
-
-    :confkey:`destroyable` :faint:`[default=False]`
-        Whether destructive operations may be performed on the database. This
-        value prevents accidental deletion of important data on live servers.
-
-    :confkey:`ctx.member` :faint:`[default=db]`
-        The name of the :term:`context member`, that should be registered with
-        the configured :mod:`score.ctx` module (if there is one). The default
-        value allows you to always access a valid session within a
-        :class:`score.ctx.Context` like this:
-
-        >>> ctx.db.query(User).first()
-
-        Providing the special value 'None' will disable registration of the
-        context member, even if a configured :mod:`ctx module <score.ctx>` was
-        provided.
-
-    This function will initialize an sqlalchemy
-    :ref:`Engine <sqlalchemy:engines_toplevel>` and the provided
-    :ref:`base class <db_base>`.
-
-    """
-    conf = dict(defaults.items())
-    conf.update(confdict)
-    engine = engine_from_config(conf)
-    Base = None
-    if 'base' in conf:
-        Base = parse_dotted_path(conf['base'])
-        Base.metadata.bind = engine
-    if ctx_conf:
-        zope_tx = ZopeTransactionExtension(
-            transaction_manager=ctx_conf.tx_manager)
-    else:
-        zope_tx = ZopeTransactionExtension()
-    db_conf = ConfiguredDbModule(engine, Base, parse_bool(conf['destroyable']))
-    db_conf.Session = sessionmaker(db_conf, extension=zope_tx, bind=engine)
-    if ctx_conf and conf['ctx.member'] not in (None, 'None'):
-        ctx_conf.register(conf['ctx.member'], lambda ctx: db_conf.Session())
-    return db_conf
-
-
-def engine_from_config(config):
-    """
-    A wrapper around :func:`sqlalchemy.engine_from_config`, that converts
-    certain configuration values. Currently, the following configurations are
-    processed:
-
-    - ``sqlalchemy.echo`` (using :func:`score.init.parse_bool`)
-    - ``sqlalchemy.echo_pool`` (using :func:`score.init.parse_bool`)
-    - ``sqlalchemy.case_sensitive`` (using :func:`score.init.parse_bool`)
-    - ``sqlalchemy.module`` (using :func:`score.init.parse_dotted_path`)
-    - ``sqlalchemy.poolclass`` (using :func:`score.init.parse_dotted_path`)
-    - ``sqlalchemy.pool`` (using :func:`score.init.parse_call`)
-    - ``sqlalchemy.pool_size`` (converted to `int`)
-    - ``sqlalchemy.pool_recycle`` (converted to `int`)
-    """
-    if 'sqlalchemy.echo' in config:
-        config['sqlalchemy.echo'] = parse_bool(config['sqlalchemy.echo'])
-    if 'sqlalchemy.echo_pool' in config:
-        config['sqlalchemy.echo_pool'] = \
-            parse_bool(config['sqlalchemy.echo_pool'])
-    if 'sqlalchemy.case_sensitive' in config:
-        config['sqlalchemy.case_sensitive'] = \
-            parse_bool(config['sqlalchemy.case_sensitive'])
-    if 'sqlalchemy.module' in config:
-        config['sqlalchemy.module'] = \
-            parse_dotted_path(config['sqlalchemy.module'])
-    if 'sqlalchemy.poolclass' in config:
-        config['sqlalchemy.poolclass'] = \
-            parse_dotted_path(config['sqlalchemy.poolclass'])
-    if 'sqlalchemy.pool' in config:
-        config['sqlalchemy.pool'] = parse_call(config['sqlalchemy.pool'])
-    if 'sqlalchemy.pool_size' in config:
-        config['sqlalchemy.pool_size'] = \
-            int(config['sqlalchemy.pool_size'])
-    if 'sqlalchemy.pool_recycle' in config:
-        config['sqlalchemy.pool_recycle'] = \
-            int(config['sqlalchemy.pool_recycle'])
-    return sa.engine_from_config(config)
-
-
-class ConfiguredDbModule(ConfiguredModule):
-    """
-    This module's :class:`configuration class
-    <score.init.ConfiguredModule>`.
-    """
-
-    def __init__(self, engine, Base, destroyable):
-        super().__init__(__package__)
-        self.engine = engine
-        self.Base = Base
-        self.destroyable = destroyable
-
-    def create(self):
-        """
-        Generates all necessary tables, views and sequences.
-        """
-        # This method could in theory be implemented by calling
-        # self.Base.metadata.create_all()
-        # In practice, though, SQLAlchemy might choos to create tables of
-        # subclasses before their parent classes (observed on an sqlite
-        # database), in which case our views and triggers would reference tables
-        # which do not exist yet.
-        # That's why we create the tables level by level, starting with those
-        # that don't have a parent table and moving downward the hierarchy chain
-        classes = [cls for cls in self.Base.__subclasses__()
-                   if cls.__score_db__['parent'] is None]
-        while classes:
-            self.Base.metadata.create_all(
-                tables=map(lambda cls: cls.__table__, classes))
-            classes = [sub for cls in classes for sub in cls.__subclasses__()]
-        # create remaining classes
-        self.Base.metadata.create_all()
-
-    def destroy(self, session=None):
-        """
-        .. note::
-            This function currently only works on postgresql and sqlite
-            databases.
-
-        Drops everything in the database – tables, views, sequences, etc.
-        This function will not execute if the database configuration was not
-        explicitly set to be *destroyable*.
-        """
-        assert self.destroyable
-        if self.engine.dialect.name == 'postgresql':
-            from .pg import destroy
-        elif self.engine.dialect.name == 'sqlite':
-            from .sqlite import destroy
-        else:
-            raise Exception('Can only destroy sqlite and postgresql databases')
-        if session is None:
-            session = self.Session()
-        destroy(session, self.destroyable)
-
-
-class ConfigurationError(Exception):
-    pass
-
-
-def create_base():
-    """
-    Returns a :ref:`base class <db_base>` for database access objects.
-    """
-
-    Base = None
-
-    class _BaseMeta(DeclarativeMeta):
-        """
-        Metaclass for the created :class:`.Base` class.
-        """
-
-        def __init__(cls, classname, bases, attrs):
-            """
-            Normalizes configuration values of new database classes.
-            """
-            if Base is not None:
-                _BaseMeta.set_config(cls, classname, bases, attrs)
-                _BaseMeta.set_tablename(cls, classname, bases, attrs)
-                _BaseMeta.configure_inheritance(cls, classname, bases, attrs)
-                _BaseMeta.set_id(cls, classname, bases, attrs)
-            DeclarativeMeta.__init__(cls, classname, bases, attrs)
-            if Base is not None:
-                event.listen(cls.__table__, "after_create", Base._after_create)
-
-        def _after_create(self, target, connection, **kw):
-            """
-            Sqlalchemy event listener that creates all associated views and
-            triggers after a table is created.
-            """
-            def find_class(cls, parent_tables):
-                if cls.__table__ == target:
-                    return cls, parent_tables
-                parent_tables = parent_tables + [cls.__table__]
-                for subclass in cls.__subclasses__():
-                    result = find_class(subclass, parent_tables)
-                    if result:
-                        return result
-            for subclass in Base.__subclasses__():
-                result = find_class(subclass, [])
-                if result:
-                    break
-            if not result:
-                return
-            class_, parent_tables = result
-            dropview = generate_drop_inheritance_view_statement(class_)
-            droptrigger = DropInheritanceTrigger(class_.__table__)
-            if len(parent_tables) > 0:
-                inheritancetrigger = CreateInheritanceTrigger(class_.__table__,
-                                                              parent_tables[-1])
-            connection.execute(dropview)
-            connection.execute(droptrigger)
-            if class_.__score_db__['inheritance'] is not None:
-                createview = generate_create_inheritance_view_statement(class_)
-                connection.execute(createview)
-            if len(parent_tables) > 0:
-                connection.execute(inheritancetrigger)
-
-        def set_config(cls, classname, bases, attrs):
-            """
-            Sets the class' __score_db__ value with the computed configuration.
-            This dict will contain the following values at the end of this
-            function:
-
-            - parent: the parent class in the inheritance hierarchy towards
-              Base.
-            - inheritance: the inheritance type
-            - type_name: name of this type in the database, as stored in the
-              type_column.
-            - type_column: name of the column containing the type_name
-            """
-            cfg = {}
-            if '__score_db__' in attrs:
-                cfg = attrs['__score_db__']
-            cfg['base'] = Base
-            # determine base class
-            cfg['parent'] = None
-            for base in bases:
-                if base != Base and issubclass(base, Base):
-                    if cfg['parent'] is not None:
-                        raise ConfigurationError(
-                            'Multiple parent classes in %s' % classname)
-                    cfg['parent'] = base
-            parent = cfg['parent']
-            # configure inheritance
-            if parent is not None:
-                # this is a sub-class of another class that should
-                # already have the 'polymorphic_on' configuration.
-                inheritance = parent.__score_db__['inheritance']
-                if inheritance is None:
-                    raise ConfigurationError(
-                        'Parent table of %s does not support inheritance' %
-                        classname)
-                if 'inheritance' not in cfg:
-                    cfg['inheritance'] = inheritance
-                elif cfg['inheritance'] != inheritance:
-                    raise ConfigurationError(
-                        'Cannot change inheritance type of %s in subclass %s' %
-                        (parent.__name__, classname))
-            elif 'inheritance' not in cfg:
-                cfg['inheritance'] = 'joined-table'
-            else:
-                valid = ('single-table', 'joined-table', None)
-                if cfg['inheritance'] not in valid:
-                    raise ConfigurationError(
-                        'Invalid inheritance configuration "%s"' % cfg['inheritance'])
-            # configure type_column
-            if 'type_column' not in cfg:
-                if '__mapper_args__' in attrs and 'polymorphic_on' in attrs['__mapper_args__']:
-                    cfg['type_column'] = attrs['__mapper_args__']['polymorphic_on']
-                else:
-                    cfg['type_column'] = '_type'
-            elif '__mapper_args__' in attrs and 'polymorphic_on' in attrs['__mapper_args__']:
-                raise ConfigurationError(
-                        'Both sqlalchemy and score.db configured with a type column,\n'
-                        'please remove one of the two configurations in %s:\n'
-                        ' - __mapper_args__[polymorphic_on]\n'
-                        ' - __score_db__[type_column]' % classname)
-            # configure type_name
-            if 'type_name' not in cfg:
-                if '__mapper_args__' in attrs and 'polymorphic_identity' in attrs['__mapper_args__']:
-                    cfg['type_name'] = attrs['__mapper_args__']['polymorphic_identity']
-                else:
-                    cfg['type_name'] = cls2tbl(classname)[1:]
-            elif '__mapper_args__' in attrs and 'polymorphic_identity' in attrs['__mapper_args__']:
-                raise ConfigurationError(
-                        'Both sqlalchemy and score.db configured with a polymorphic identity,\n'
-                        'please remove one of the two configurations in %s:\n'
-                        ' - __mapper_args__[polymorphic_identity]\n'
-                        ' - __score_db__[type_name]' % classname)
-            # done, assign result to class
-            cls.__score_db__ = cfg
-
-        def set_tablename(cls, classname, bases, attrs):
-            """
-            Sets the ``__tablename__`` member for sqlalchemy. Note that this
-            value might be overridden with a manual declaration in the class.
-            """
-            if cls.__score_db__['inheritance'] == 'single-table' and \
-                    cls.__score_db__['parent'] is not None:
-                # this is a sub-class of another class that should
-                # already have a __tablename__ attribute.
-                return
-            attrs['__tablename__'] = cls2tbl(classname)
-            cls.__tablename__ = attrs['__tablename__']
-
-        def configure_inheritance(cls, classname, bases, attrs):
-            """
-            Sets all necessary members to make the desired inheritance
-            configuration work. Will set any/all of the following attributes,
-            depending on the *inheritance* configuration:
-
-            - cls.__mapper_args__
-            - cls.__mapper_args__['polymorphic_identity']
-            - cls.__mapper_args__['polymorphic_on']
-            - cls._type
-            """
-            if cls.__score_db__['inheritance'] is None:
-                return
-            # define cls.__mapper_args__
-            if '__mapper_args__' not in attrs:
-                attrs['__mapper_args__'] = {}
-                cls.__mapper_args__ = attrs['__mapper_args__']
-            # define cls.__mapper_args__['polymorphic_identity']
-            if 'polymorphic_identity' not in cls.__mapper_args__:
-                cls.__mapper_args__['polymorphic_identity'] = cls.__score_db__['type_name']
-            # define cls.__mapper_args__['polymorphic_on']
-            if cls.__score_db__['parent'] is not None:
-                # this is a sub-class of another class that should
-                # already have the 'polymorphic_on' configuration.
-                return
-            cls.__mapper_args__['polymorphic_on'] = cls.__score_db__['type_column']
-            # define the type column we're polymorphic on
-            type_attr = cls.__mapper_args__['polymorphic_on']
-            if type_attr not in attrs:
-                attrs[type_attr] = Column(String(100), nullable=False)
-                setattr(cls, type_attr, attrs[type_attr])
-
-        def set_id(cls, classname, bases, attrs):
-            """
-            Generates the ``id`` column. The column will contain a foreign key
-            constraint to parent class' table, if it is not a direct descendant
-            of the :ref:`base class <db_base>`.
-            """
-            if cls.__score_db__['inheritance'] == 'single-table' and \
-                    cls.__score_db__['parent'] is not None:
-                return
-            if hasattr(cls, '__mapper_args__') and 'primary_key' in cls.__mapper_args__:
-                return
-            args = [IdType]
-            kwargs = {
-                'primary_key': True,
-                'nullable': False,
-            }
-            for base in bases:
-                if base != Base and issubclass(base, Base):
-                    args.append(ForeignKey('%s.id' % base.__tablename__))
-                    break
-            attrs['id'] = Column(*args, **kwargs)
-            cls.id = attrs['id']
-
-    Base = declarative_base(metaclass=_BaseMeta)
-    return Base
-=======
 from .alembic import _import_dummy
 from ._sa_stmt import (generate_create_inheritance_view_statement,
                        generate_drop_inheritance_view_statement)
@@ -418,5 +43,4 @@
     'cls2tbl', 'tbl2cls', 'create_collection_class',
     'create_relationship_class', 'load_yaml', 'load_url', 'load_data',
     'DataLoaderException', 'Enum', 'generate_create_inheritance_view_statement',
-    'generate_drop_inheritance_view_statement')
->>>>>>> eed06a3a
+    'generate_drop_inheritance_view_statement')